--- conflicted
+++ resolved
@@ -7,20 +7,9 @@
 import time  # Importing the time library to check the time of code execution
 import sys  # Importing the System Library
 import os
-<<<<<<< HEAD
+import argparse
 import urllib2
 import ssl
-
-
-########### Edit From Here ###########
-
-#This list is used to search keywords. You can edit this list to search for google images of your choice. You can simply add and remove elements of the list.
-search_keyword = ['Australia']
-
-#This list is used to further add suffix to your search term. Each element of the list will help you download 100 images. First element is blank which denotes that no suffix is added to the search keyword of the above list. You can edit the list by adding/deleting elements from it.So if the first element of the search_keyword is 'Australia' and the second element of keywords is 'high resolution', then it will search for 'Australia High Resolution'
-=======
-import argparse
-
 
 # Taking command line arguments from users
 parser = argparse.ArgumentParser()
@@ -38,7 +27,6 @@
     limit = 100
 
 # This list is used to further add suffix to your search term. Each element of the list will help you download 100 images. First element is blank which denotes that no suffix is added to the search keyword of the above list. You can edit the list by adding/deleting elements from it.So if the first element of the search_keyword is 'Australia' and the second element of keywords is 'high resolution', then it will search for 'Australia High Resolution'
->>>>>>> 9a69a199
 keywords = [' high resolution']
 
 
@@ -62,20 +50,14 @@
         import urllib2
         try:
             headers = {}
-<<<<<<< HEAD
-            headers['User-Agent'] = "Mozilla/5.0 (X11; Linux i686) AppleWebKit/537.17 (KHTML, like Gecko) Chrome/24.0.1312.27 Safari/537.17"
-            req = urllib2.Request(url, headers = headers)
+            headers[
+                'User-Agent'] = "Mozilla/5.0 (X11; Linux i686) AppleWebKit/537.17 (KHTML, like Gecko) Chrome/24.0.1312.27 Safari/537.17"
+            req = urllib2.Request(url, headers=headers)
             try:
                 response = urllib2.urlopen(req)
             except URLError: # Handling SSL certificate failed
                 context = ssl._create_unverified_context()
                 response = urlopen(req,context=context)
-=======
-            headers[
-                'User-Agent'] = "Mozilla/5.0 (X11; Linux i686) AppleWebKit/537.17 (KHTML, like Gecko) Chrome/24.0.1312.27 Safari/537.17"
-            req = urllib2.Request(url, headers=headers)
-            response = urllib2.urlopen(req)
->>>>>>> 9a69a199
             page = response.read()
             return page
         except:
